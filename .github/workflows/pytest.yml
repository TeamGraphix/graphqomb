# This workflow will install Python dependencies, run tests and lint with a single version of Python
# For more information see: https://docs.github.com/en/actions/automating-builds-and-tests/building-and-testing-python

name: pytest

on:
  pull_request:
  workflow_dispatch:

permissions:
  contents: read

jobs:
  standard:
    strategy:
      fail-fast: false
      matrix:
        os: ["ubuntu-latest", "windows-latest", "macos-latest"]
        python: ["3.9", "3.10", "3.11", "3.12", "3.13"]

    name: "Python ${{ matrix.python }} / ${{ matrix.os }}"
    runs-on: ${{ matrix.os }}

    steps:
      - uses: actions/checkout@v5

      - uses: actions/setup-python@v6
        with:
          python-version: ${{ matrix.python }}

      - run: |
          python -m pip install --upgrade pip
          pip install .[dev]
<<<<<<< HEAD
          pytest

  coverage:
    name: Coverage
    needs: standard
    runs-on: ubuntu-latest

    steps:
      - uses: actions/checkout@v5

      - name: Set up Python
        uses: actions/setup-python@v6
        with:
          python-version: "3.13"

      - name: Install dependencies
        run: |
          python -m pip install --upgrade pip
          pip install .[dev]

      - name: Run pytest with coverage
        run: pytest --cov=graphqomb --cov-report=term-missing --cov-report=xml --cov-branch

      - name: Upload coverage reports to Codecov
        uses: codecov/codecov-action@v5
        with:
          token: ${{ secrets.CODECOV_TOKEN }}
          files: ./coverage.xml
          fail_ci_if_error: true
          verbose: true
=======
          pytest
>>>>>>> eda2d598
<|MERGE_RESOLUTION|>--- conflicted
+++ resolved
@@ -31,37 +31,4 @@
       - run: |
           python -m pip install --upgrade pip
           pip install .[dev]
-<<<<<<< HEAD
-          pytest
-
-  coverage:
-    name: Coverage
-    needs: standard
-    runs-on: ubuntu-latest
-
-    steps:
-      - uses: actions/checkout@v5
-
-      - name: Set up Python
-        uses: actions/setup-python@v6
-        with:
-          python-version: "3.13"
-
-      - name: Install dependencies
-        run: |
-          python -m pip install --upgrade pip
-          pip install .[dev]
-
-      - name: Run pytest with coverage
-        run: pytest --cov=graphqomb --cov-report=term-missing --cov-report=xml --cov-branch
-
-      - name: Upload coverage reports to Codecov
-        uses: codecov/codecov-action@v5
-        with:
-          token: ${{ secrets.CODECOV_TOKEN }}
-          files: ./coverage.xml
-          fail_ci_if_error: true
-          verbose: true
-=======
-          pytest
->>>>>>> eda2d598
+          pytest