"""Random object generator.

This module provides:

- `generate_random_flow_graph`: Generate a random flow graph.
"""

from __future__ import annotations

from typing import TYPE_CHECKING

import numpy as np

from graphix_zx.common import default_meas_basis
from graphix_zx.graphstate import GraphState

if TYPE_CHECKING:
    from numpy.random import Generator


def generate_random_flow_graph(
    width: int,
    depth: int,
    edge_p: float = 0.5,
    rng: Generator | None = None,
) -> tuple[GraphState, dict[int, set[int]]]:
    r"""Generate a random flow graph.

    Parameters
    ----------
    width : `int`
        The width of the graph.
    depth : `int`
        The depth of the graph.
    edge_p : `float`, optional
        The probability of adding an edge between two adjacent nodes.
        Default is 0.5.
    rng : `numpy.random.Generator`, optional
        The random number generator.
        Default is `None`.

    Returns
    -------
    `GraphState`
        The generated graph.
    `dict`\[`int`, `set`\[`int`\]\]
        The flow of the graph.
    """
    graph = GraphState()
    flow: dict[int, set[int]] = {}

    if rng is None:
        rng = np.random.default_rng()

    # input nodes
    for i in range(width):
        node_index = graph.add_physical_node()
        graph.register_input(node_index, i)
        graph.assign_meas_basis(node_index, default_meas_basis())
<<<<<<< HEAD
        q_indices.append(i)
=======
>>>>>>> 92fd0db9

    # internal nodes
    for _ in range(depth - 2):
        node_indices_layer: list[int] = []
        for _ in range(width):
            node_index = graph.add_physical_node()
            graph.assign_meas_basis(node_index, default_meas_basis())
            graph.add_physical_edge(node_index - width, node_index)
            flow[node_index - width] = {node_index}
            node_indices_layer.append(node_index)

        for w in range(width - 1):
            if rng.random() < edge_p:
                graph.add_physical_edge(node_indices_layer[w], node_indices_layer[w + 1])

    # output nodes
    for i in range(width):
        node_index = graph.add_physical_node()
        graph.register_output(node_index, i)
        graph.add_physical_edge(node_index - width, node_index)
        flow[node_index - width] = {node_index}

    return graph, flow<|MERGE_RESOLUTION|>--- conflicted
+++ resolved
@@ -57,10 +57,6 @@
         node_index = graph.add_physical_node()
         graph.register_input(node_index, i)
         graph.assign_meas_basis(node_index, default_meas_basis())
-<<<<<<< HEAD
-        q_indices.append(i)
-=======
->>>>>>> 92fd0db9
 
     # internal nodes
     for _ in range(depth - 2):
