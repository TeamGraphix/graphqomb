"""Pauli frame for Measurement-based Quantum Computing.

This module provides:

- `PauliFrame`: A class to track the Pauli frame of a quantum computation.
"""

from __future__ import annotations

from collections import defaultdict
from typing import TYPE_CHECKING

from graphix_zx.common import Axis, get_pauli_axis

if TYPE_CHECKING:
    from collections.abc import Collection, Mapping, Sequence
    from collections.abc import Set as AbstractSet

    from graphix_zx.graphstate import BaseGraphState


class PauliFrame:
    r"""Pauli frame tracker.

    Attributes
    ----------
    graphstate : `BaseGraphState`
        Set of nodes in the resource graph
    xflow : `dict`\[`int`, `set`\[`int`\]
        X correction flow for each measurement flip
    zflow : `dict`\[`int`, `set`\[`int`\]
        Z correction flow for each  measurement flip
    x_pauli : `dict`\[`int`, `bool`\]
        Current X Pauli state for each node
    z_pauli : `dict`\[`int`, `bool`\]
        Current Z Pauli state for each node
    inv_xflow : `dict`\[`int`, `int`\]
        Inverse X correction flow for each measurement flip
    inv_zflow : `dict`\[`int`, `int`\]
        Inverse Z correction flow for each measurement flip
    """

    graphstate: BaseGraphState
    xflow: dict[int, set[int]]
    zflow: dict[int, set[int]]
    x_pauli: dict[int, bool]
    z_pauli: dict[int, bool]
<<<<<<< HEAD
    x_parity_check_group: list[set[int]]
    z_parity_check_group: list[set[int]]
=======
    inv_xflow: dict[int, set[int]]
    inv_zflow: dict[int, set[int]]
>>>>>>> 92fd0db9

    def __init__(
        self,
        graphstate: BaseGraphState,
        xflow: Mapping[int, AbstractSet[int]],
        zflow: Mapping[int, AbstractSet[int]],
        x_parity_check_group: Sequence[AbstractSet[int]] | None = None,
        z_parity_check_group: Sequence[AbstractSet[int]] | None = None,
    ) -> None:
        if x_parity_check_group is None:
            x_parity_check_group = []
        if z_parity_check_group is None:
            z_parity_check_group = []
        self.graphstate = graphstate
        self.xflow = {node: set(targets) for node, targets in xflow.items()}
        self.zflow = {node: set(targets) for node, targets in zflow.items()}
        self.x_pauli = dict.fromkeys(graphstate.physical_nodes, False)
        self.z_pauli = dict.fromkeys(graphstate.physical_nodes, False)

        if not x_parity_check_group:
            x_parity_check_group = []
        if not z_parity_check_group:
            z_parity_check_group = []
        self.x_parity_check_group = [set(item) for item in x_parity_check_group]
        self.z_parity_check_group = [set(item) for item in z_parity_check_group]

        self.inv_xflow = defaultdict(set)
        self.inv_zflow = defaultdict(set)
        for node, targets in self.xflow.items():
            for target in targets:
                self.inv_xflow[target].add(node)
        for node, targets in self.zflow.items():
            for target in targets:
                self.inv_zflow[target].add(node)

    def x_flip(self, node: int) -> None:
        """Flip the X Pauli mask for the given node.

        Parameters
        ----------
        node : `int`
            The node to flip.
        """
        self.x_pauli[node] = not self.x_pauli[node]

    def z_flip(self, node: int) -> None:
        """Flip the Z Pauli mask for the given node.

        Parameters
        ----------
        node : `int`
            The node to flip.
        """
        self.z_pauli[node] = not self.z_pauli[node]

    def meas_flip(self, node: int) -> None:
        """Update the Pauli frame for a measurement flip based on the given correction flows.

        Parameters
        ----------
        node : `int`
            The node to flip.
        """
        for target in self.xflow.get(node, set()):
            self.x_pauli[target] = not self.x_pauli[target]
        for target in self.zflow.get(node, set()):
            self.z_pauli[target] = not self.z_pauli[target]

    def children(self, node: int) -> set[int]:
        r"""Get the children of a node in the Pauli frame.

        Parameters
        ----------
        node : `int`
            The node to get children for.

        Returns
        -------
        `set`\[`int`\]
            The set of child nodes.
        """
        return (self.xflow.get(node, set()) | self.zflow.get(node, set())) - {node}

<<<<<<< HEAD
    def detector_groups(self) -> tuple[list[set[int]], list[set[int]]]:
        r"""Get the X and Z parity check groups.

        Returns
        -------
        `tuple`\[`list`\[`set`\[`int`\]\], `list`\[`set`\[`int`\]\]\]
            The X and Z parity check groups.
        """
        inv_x_flow, inv_z_flow = self._build_inverse_flows()

        x_groups: list[set[int]] = []
        z_groups: list[set[int]] = []

        for syndrome_group in self.x_parity_check_group:
            mbqc_group: set[int] = set()
            for node in syndrome_group:
                mbqc_group ^= self._collect_dependent_chain(inv_x_flow, inv_z_flow, node)
            x_groups.append(mbqc_group)
        for syndrome_group in self.z_parity_check_group:
            mbqc_group = set()
            for node in syndrome_group:
                mbqc_group ^= self._collect_dependent_chain(inv_x_flow, inv_z_flow, node)
            z_groups.append(mbqc_group)

        return x_groups, z_groups

    def logical_observables_group(self, target_nodes: Collection[int]) -> set[int]:
        r"""Get the logical observables group for the given target nodes.

        Parameters
        ----------
        target_nodes : `collections.abc.Collection`\[`int`\]
            The target nodes to get the logical observables group for.

        Returns
        -------
        `set`\[`int`\]
            The logical observables group for the given target nodes.
        """
        inv_x_flow, inv_z_flow = self._build_inverse_flows()

        group: set[int] = set()
        for node in target_nodes:
            group ^= self._collect_dependent_chain(
                inv_x_flow=inv_x_flow,
                inv_z_flow=inv_z_flow,
                node=node,
            )

        return group

    def _build_inverse_flows(self) -> tuple[Mapping[int, set[int]], Mapping[int, set[int]]]:
        r"""Build inverse x/z flows (parent sets) for all physical nodes.

        Returns
        -------
        `tuple`\[
            `collections.abc.Mapping`\[`int`, `set`\[`int`\]\],
            `collections.abc.Mapping`\[`int`, `set`\[`int`\]
        \]
            The inverse x and z flows.
        """
        inv_x_flow: Mapping[int, set[int]] = {n: set() for n in self.graphstate.physical_nodes}
        inv_z_flow: Mapping[int, set[int]] = {n: set() for n in self.graphstate.physical_nodes}

        for node, targets in self.xflow.items():
            for t in targets:
                inv_x_flow[t].add(node)
            inv_x_flow[node] -= {node}

        for node, targets in self.zflow.items():
            for t in targets:
                inv_z_flow[t].add(node)
            inv_z_flow[node] -= {node}

        return inv_x_flow, inv_z_flow

    def _collect_dependent_chain(
        self,
        inv_x_flow: Mapping[int, set[int]],
        inv_z_flow: Mapping[int, set[int]],
        node: int,
    ) -> set[int]:
        r"""Generalized dependent-chain collector that respects measurement planes.

        Parameters
        ----------
        inv_x_flow : `collections.abc.Mapping`\[`int`, `set`\[`int`\]\]
            Inverse X flow mapping.
        inv_z_flow : `collections.abc.Mapping`\[`int`, `set`\[`int`\]\]
            Inverse Z flow mapping.
        node : `int`
            The starting node.
=======
    def parents(self, node: int) -> set[int]:
        r"""Get the parents of a node in the Pauli frame.

        Parameters
        ----------
        node : `int`
            The node to get parents for.
>>>>>>> 92fd0db9

        Returns
        -------
        `set`\[`int`\]
<<<<<<< HEAD
            The set of dependent nodes in the chain.

        Raises
        ------
        ValueError
            If an unexpected output basis or measurement plane is encountered.
        """
        chain: set[int] = set()
        untracked = {node}
        tracked: set[int] = set()

        while untracked:
            current = untracked.pop()
            chain ^= {current}

            parents: set[int] = set()

            # NOTE: might have to support plane instead of axis
            axis = get_pauli_axis(self.graphstate.meas_bases[current])
            if axis == Axis.X:
                parents = inv_z_flow.get(current, set())
            elif axis == Axis.Y:
                parents = inv_x_flow.get(current, set()) ^ inv_z_flow.get(current, set())
            elif axis == Axis.Z:
                parents = inv_x_flow.get(current, set())
            else:
                msg = f"Unexpected measurement axis: {axis}"
                raise ValueError(msg)

            for p in parents:
                if p not in tracked:
                    untracked.add(p)
            tracked.add(current)

        return chain
=======
            The set of parent nodes.
        """
        return self.inv_xflow.get(node, set()) | self.inv_zflow.get(node, set())
>>>>>>> 92fd0db9
<|MERGE_RESOLUTION|>--- conflicted
+++ resolved
@@ -10,7 +10,7 @@
 from collections import defaultdict
 from typing import TYPE_CHECKING
 
-from graphix_zx.common import Axis, get_pauli_axis
+from graphix_zx.common import Axis, determine_pauli_axis
 
 if TYPE_CHECKING:
     from collections.abc import Collection, Mapping, Sequence
@@ -45,13 +45,10 @@
     zflow: dict[int, set[int]]
     x_pauli: dict[int, bool]
     z_pauli: dict[int, bool]
-<<<<<<< HEAD
     x_parity_check_group: list[set[int]]
     z_parity_check_group: list[set[int]]
-=======
     inv_xflow: dict[int, set[int]]
     inv_zflow: dict[int, set[int]]
->>>>>>> 92fd0db9
 
     def __init__(
         self,
@@ -135,7 +132,6 @@
         """
         return (self.xflow.get(node, set()) | self.zflow.get(node, set())) - {node}
 
-<<<<<<< HEAD
     def detector_groups(self) -> tuple[list[set[int]], list[set[int]]]:
         r"""Get the X and Z parity check groups.
 
@@ -229,20 +225,10 @@
             Inverse Z flow mapping.
         node : `int`
             The starting node.
-=======
-    def parents(self, node: int) -> set[int]:
-        r"""Get the parents of a node in the Pauli frame.
-
-        Parameters
-        ----------
-        node : `int`
-            The node to get parents for.
->>>>>>> 92fd0db9
-
-        Returns
-        -------
-        `set`\[`int`\]
-<<<<<<< HEAD
+
+        Returns
+        -------
+        `set`\[`int`\]
             The set of dependent nodes in the chain.
 
         Raises
@@ -261,7 +247,7 @@
             parents: set[int] = set()
 
             # NOTE: might have to support plane instead of axis
-            axis = get_pauli_axis(self.graphstate.meas_bases[current])
+            axis = determine_pauli_axis(self.graphstate.meas_bases[current])
             if axis == Axis.X:
                 parents = inv_z_flow.get(current, set())
             elif axis == Axis.Y:
@@ -278,8 +264,18 @@
             tracked.add(current)
 
         return chain
-=======
+
+    def parents(self, node: int) -> set[int]:
+        r"""Get the parents of a node in the Pauli frame.
+
+        Parameters
+        ----------
+        node : `int`
+            The node to get parents for.
+
+        Returns
+        -------
+        `set`\[`int`\]
             The set of parent nodes.
         """
-        return self.inv_xflow.get(node, set()) | self.inv_zflow.get(node, set())
->>>>>>> 92fd0db9
+        return self.inv_xflow.get(node, set()) | self.inv_zflow.get(node, set())