"""Common classes and functions.

This module provides:

- `Plane`: Measurement planes for the MBQC.
- `Axis`: Measurement axis.
- `Sign`: Measurement sign.
- `MeasBasis`: Abstract class to represent a measurement basis.
- `PlannerMeasBasis`: Class to represent a planner measurement basis.
- `AxisMeasBasis`: Class to represent an axis measurement basis.
- `is_close_angle`: Check if an angle is close to a target angle.
- `is_clifford_angle`: Check if an angle is a Clifford angle.
<<<<<<< HEAD
- `get_pauli_axis`: Function to determine Pauli axis for a measurement basis.
=======
- `determine_pauli_axis`: Function to determine Pauli axis for a measurement basis.
>>>>>>> 92fd0db9
- `default_meas_basis`: Function to return the default measurement basis.
- `meas_basis`: Function to get the measurement basis vector.
"""

from __future__ import annotations

import abc
import cmath
import enum
import math
from abc import ABC
from enum import Enum
from typing import TYPE_CHECKING

import numpy as np
import typing_extensions

if TYPE_CHECKING:
    from numpy.typing import NDArray


class Plane(Enum):
    """Measurement planes for MBQC.

    We distinguish the axial measurements from the planar measurements.
    """

    XY = enum.auto()
    YZ = enum.auto()
    XZ = enum.auto()


class Axis(Enum):
    """Measurement axis for Pauli measurement."""

    X = enum.auto()
    Y = enum.auto()
    Z = enum.auto()


class Sign(Enum):
    """Measurement sign for Pauli measurement."""

    PLUS = enum.auto()
    MINUS = enum.auto()


class MeasBasis(ABC):
    """Abstract class to represent a measurement basis."""

    @property
    @abc.abstractmethod
    def plane(self) -> Plane:
        """Return the measurement plane."""
        raise NotImplementedError

    @property
    @abc.abstractmethod
    def angle(self) -> float:
        """Return the measurement angle."""
        raise NotImplementedError

    @abc.abstractmethod
    def flip(self) -> MeasBasis:
        """Flip the measurement basis."""
        raise NotImplementedError

    @abc.abstractmethod
    def conjugate(self) -> MeasBasis:
        """Return the conjugate of the measurement basis."""
        raise NotImplementedError

    @abc.abstractmethod
    def vector(self) -> NDArray[np.complex128]:
        """Return the measurement basis vector."""
        raise NotImplementedError


class PlannerMeasBasis(MeasBasis):
    """Class to represent a planner measurement basis."""

    def __init__(self, plane: Plane, angle: float) -> None:
        self.__plane = plane
        self.__angle = angle

    @property
    @typing_extensions.override
    def plane(self) -> Plane:
        """Return the measurement plane.

        Returns
        -------
        `Plane`
            measurement plane
        """
        return self.__plane

    @property
    @typing_extensions.override
    def angle(self) -> float:
        """Return the measurement angle.

        Returns
        -------
        `float`
            measurement angle
        """
        return self.__angle

    @typing_extensions.override
    def flip(self) -> PlannerMeasBasis:
        """Flip the measurement basis.

        Returns
        -------
        `PlannerMeasBasis`
            flipped PlannerMeasBasis
        """
        return PlannerMeasBasis(self.plane, self.angle + math.pi)

    @typing_extensions.override
    def conjugate(self) -> PlannerMeasBasis:
        """Return the conjugate of the PlannerMeasBasis object.

        Returns
        -------
        `PlannerMeasBasis`
            conjugate PlannerMeasBasis

        Raises
        ------
        TypeError
            if the plane is not one of XY, YZ, XZ
        """
        if not isinstance(self.plane, Plane):
            msg = "The plane must be one of XY, YZ, XZ"
            raise TypeError(msg)
        if self.plane == Plane.XY:
            return PlannerMeasBasis(Plane.XY, -self.angle)
        if self.plane == Plane.YZ:
            return PlannerMeasBasis(Plane.YZ, -self.angle)
        if self.plane == Plane.XZ:
            return PlannerMeasBasis(Plane.XZ, self.angle)
        typing_extensions.assert_never(self.plane)

    @typing_extensions.override
    def vector(self) -> NDArray[np.complex128]:
        r"""Return the measurement basis vector.

        Returns
        -------
        `numpy.typing.NDArray`\[`numpy.complex128`\]
            measurement basis vector
        """
        return meas_basis(self.plane, self.angle)


class AxisMeasBasis(MeasBasis):
    """Class to represent an axis measurement basis.

    The aim is to pocess the accurate information of the axis measurement.

    Attributes
    ----------
    axis : `Axis`
        measurement axis
    sign : `Sign`
        measurement sign
    """

    def __init__(self, axis: Axis, sign: Sign) -> None:
        self.axis = axis
        self.sign = sign

    @property
    @typing_extensions.override
    def plane(self) -> Plane:
        """Return the measurement plane.

        Returns
        -------
        `Plane`
            measurement plane

        Raises
        ------
        TypeError
            if the axis is not one of X, Y, Z
        """
        if not isinstance(self.axis, Axis):
            msg = "The axis must be one of X, Y, Z"
            raise TypeError(msg)
        if self.axis == Axis.X:
            plane = Plane.XY
        elif self.axis == Axis.Y:
            plane = Plane.YZ
        elif self.axis == Axis.Z:
            plane = Plane.XZ
        else:
            typing_extensions.assert_never(self.axis)
        return plane

    @property
    @typing_extensions.override
    def angle(self) -> float:
        """Return the measurement angle.

        Returns
        -------
        `float`
            measurement angle

        Raises
        ------
        TypeError
            if the axis is not one of X, Y,
        """
        if not isinstance(self.axis, Axis):
            msg = "The axis must be one of X, Y, Z"
            raise TypeError(msg)
        if self.axis == Axis.Y:
            angle = math.pi / 2 if self.sign == Sign.PLUS else 3 * math.pi / 2
        else:
            angle = 0 if self.sign == Sign.PLUS else math.pi
        return angle

    @typing_extensions.override
    def flip(self) -> AxisMeasBasis:
        """Flip the measurement basis.

        Returns
        -------
        `AxisMeasBasis`
            flipped AxisMeasBasis
        """
        return AxisMeasBasis(self.axis, Sign.MINUS if self.sign == Sign.PLUS else Sign.PLUS)

    @typing_extensions.override
    def conjugate(self) -> AxisMeasBasis:
        """Return the conjugate of the AxisMeasBasis object.

        Returns
        -------
        `AxisMeasBasis`
            conjugate AxisMeasBasis
        """
        if self.axis == Axis.Y:
            return AxisMeasBasis(Axis.Y, Sign.MINUS if self.sign == Sign.PLUS else Sign.PLUS)
        return AxisMeasBasis(self.axis, self.sign)

    @typing_extensions.override
    def vector(self) -> NDArray[np.complex128]:
        r"""Return the measurement basis vector.

        Returns
        -------
        `numpy.typing.NDArray`\[`numpy.complex128`\]
            measurement basis vector
        """
        return meas_basis(self.plane, self.angle)


def is_close_angle(angle: float, target: float, atol: float = 1e-9) -> bool:
    """Check if an angle is close to a target angle.

    Parameters
    ----------
    angle : `float`
        angle to check
    target : `float`
        target angle
    atol : `float`, optional
        absolute tolerance, by default 1e-9

    Returns
    -------
    `bool`
        `True` if the angle is close to the target angle
    """
<<<<<<< HEAD
    diff_angle = (angle - target) % (2 * np.pi)

    if diff_angle > np.pi:
        diff_angle = 2 * np.pi - diff_angle
=======
    diff_angle = (angle - target) % (2 * math.pi)

    if diff_angle > math.pi:
        diff_angle = 2 * math.pi - diff_angle
>>>>>>> 92fd0db9
    return bool(np.isclose(diff_angle, 0, atol=atol))


def is_clifford_angle(angle: float, atol: float = 1e-9) -> bool:
    """Check if an angle is a Clifford angle.

    Parameters
    ----------
    angle : `float`
        angle to check
    atol : `float`, optional
        absolute tolerance, by default 1e-9

    Returns
    -------
    `bool`
        `True` if the angle is a Clifford angle
    """
<<<<<<< HEAD
    angle_preprocessed = angle % (2 * np.pi)
    return any(
        is_close_angle(angle_preprocessed, target, atol=atol) for target in (0.0, np.pi / 2, np.pi, 3 * np.pi / 2)
    )


def get_pauli_axis(meas_bases: MeasBasis) -> Axis | None:
=======
    angle_preprocessed = angle % (2 * math.pi)
    return any(
        is_close_angle(angle_preprocessed, target, atol=atol) for target in (0.0, math.pi / 2, math.pi, 3 * math.pi / 2)
    )


def determine_pauli_axis(meas_bases: MeasBasis) -> Axis | None:
>>>>>>> 92fd0db9
    """Determine Pauli axis for a measurement basis if it's a Pauli measurement.

    Parameters
    ----------
    meas_bases : `MeasBasis`
        Measurement basis to check

    Returns
    -------
    `Axis` | None
        Pauli axis if this is a Pauli measurement, None otherwise
    """
    angle = meas_bases.angle

    if not is_clifford_angle(angle):
        return None

    if is_close_angle(angle, 0) or is_close_angle(angle, math.pi):
        # X measurement (XY plane, θ=0 or π) or Z measurement (XZ plane, θ=0 or π)
        if meas_bases.plane == Plane.XY:
            return Axis.X
        if meas_bases.plane in {Plane.XZ, Plane.YZ}:
            return Axis.Z
    elif is_close_angle(angle, math.pi / 2) or is_close_angle(angle, 3 * math.pi / 2):
        # Y measurement can occur in XY plane (θ=π/2 or 3π/2) or YZ plane (θ=π/2 or 3π/2)
        if meas_bases.plane in {Plane.XY, Plane.YZ}:
            return Axis.Y
        if meas_bases.plane == Plane.XZ:
            return Axis.X

    return None


def default_meas_basis() -> PlannerMeasBasis:
    """Return the default measurement basis.

    The default measurement basis is the XY plane with angle 0.

    Returns
    -------
    `PlannerMeasBasis`
        default measurement basis
    """
    return PlannerMeasBasis(Plane.XY, 0.0)


def meas_basis(plane: Plane, angle: float) -> NDArray[np.complex128]:
    r"""Return the measurement basis vector corresponding to the plane and angle.

    Parameters
    ----------
    plane : `Plane`
        measurement plane
    angle : `float`
        measurement angle

    Returns
    -------
    `numpy.typing.NDArray`\[`numpy.complex128`\]
        measurement basis vector

    Raises
    ------
    TypeError
        if the plane is not one of XY, YZ, XZ
    """
    if not isinstance(plane, Plane):
        msg = "The plane must be one of XY, YZ, XZ"
        raise TypeError(msg)
    if plane == Plane.XY:
        basis = np.asarray([1, cmath.exp(1j * angle)]) / math.sqrt(2)
    elif plane == Plane.YZ:
        basis = np.asarray([math.cos(angle / 2), 1j * math.sin(angle / 2)])
    elif plane == Plane.XZ:
        basis = np.asarray([math.cos(angle / 2), math.sin(angle / 2)])
    else:
        typing_extensions.assert_never(plane)
    return basis.astype(np.complex128)<|MERGE_RESOLUTION|>--- conflicted
+++ resolved
@@ -10,11 +10,7 @@
 - `AxisMeasBasis`: Class to represent an axis measurement basis.
 - `is_close_angle`: Check if an angle is close to a target angle.
 - `is_clifford_angle`: Check if an angle is a Clifford angle.
-<<<<<<< HEAD
-- `get_pauli_axis`: Function to determine Pauli axis for a measurement basis.
-=======
 - `determine_pauli_axis`: Function to determine Pauli axis for a measurement basis.
->>>>>>> 92fd0db9
 - `default_meas_basis`: Function to return the default measurement basis.
 - `meas_basis`: Function to get the measurement basis vector.
 """
@@ -294,17 +290,10 @@
     `bool`
         `True` if the angle is close to the target angle
     """
-<<<<<<< HEAD
-    diff_angle = (angle - target) % (2 * np.pi)
-
-    if diff_angle > np.pi:
-        diff_angle = 2 * np.pi - diff_angle
-=======
     diff_angle = (angle - target) % (2 * math.pi)
 
     if diff_angle > math.pi:
         diff_angle = 2 * math.pi - diff_angle
->>>>>>> 92fd0db9
     return bool(np.isclose(diff_angle, 0, atol=atol))
 
 
@@ -323,15 +312,6 @@
     `bool`
         `True` if the angle is a Clifford angle
     """
-<<<<<<< HEAD
-    angle_preprocessed = angle % (2 * np.pi)
-    return any(
-        is_close_angle(angle_preprocessed, target, atol=atol) for target in (0.0, np.pi / 2, np.pi, 3 * np.pi / 2)
-    )
-
-
-def get_pauli_axis(meas_bases: MeasBasis) -> Axis | None:
-=======
     angle_preprocessed = angle % (2 * math.pi)
     return any(
         is_close_angle(angle_preprocessed, target, atol=atol) for target in (0.0, math.pi / 2, math.pi, 3 * math.pi / 2)
@@ -339,7 +319,6 @@
 
 
 def determine_pauli_axis(meas_bases: MeasBasis) -> Axis | None:
->>>>>>> 92fd0db9
     """Determine Pauli axis for a measurement basis if it's a Pauli measurement.
 
     Parameters
