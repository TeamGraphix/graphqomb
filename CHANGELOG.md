# Changelog

All notable changes to this project will be documented in this file.

The format is based on [Keep a Changelog](https://keepachangelog.com/en/1.0.0/),
and this project adheres to [Semantic Versioning](https://semver.org/spec/v2.0.0.html).

## Unreleased

<<<<<<< HEAD
### Added

- **TICK Command**: Time slice boundary marker for temporal scheduling in MBQC patterns
  - Added TICK command type to mark boundaries between time slices
  - Integrated TICK command handling in PatternSimulator
  - Integrated TICK command processing in Stim compiler

- **Edge Scheduler**: Automatic entanglement operation scheduling based on node preparation times ([#99](https://github.com/TeamGraphix/graphqomb/issues/99))
  - Added `entangle_time` attribute to Scheduler for tracking entanglement operation timing
  - Added `auto_schedule_entanglement()` method to automatically schedule CZ gates when both nodes are prepared
  - Added `detailed_timeline` property for comprehensive scheduling information including entanglement operations
  - Added entanglement time validation in schedule validation
  - Added `compress_schedule()` function to support entanglement time compression

- **Scheduler Integration**: Enhanced qompile() to support temporal scheduling with TICK commands
  - Added `scheduler` parameter to qompile() for custom scheduling
  - Added `insert_tick` parameter to enable TICK command insertion between time slices
  - Automatically inserts TICK commands between time slices when scheduler is provided

- **Examples**: Added entanglement_scheduling_demo.py demonstrating edge scheduler features

### Changed

- **Pattern**: Updated command sequence generation to support TICK commands
- **Command**: Extended Command type alias to include TICK
- **Qompiler**: Modified E command generation to explicitly unpack frozenset edges for type safety
=======
## [0.1.2] - 2025-10-31

### Added

- **Graph State**: Bulk initialization methods for GraphState ([#120](https://github.com/TeamGraphix/graphqomb/issues/120))
  - Added `from_graph()` class method for direct graph-based initialization
  - Added `from_base_graph_state()` class method for initialization from base GraphState objects
  - Improved initialization flexibility for diverse use cases
>>>>>>> 3fadeea3

### Performance

- **Pauli Frame**: Optimized `_collect_dependent_chain` method with memoization and caching
  - Added Pauli axis cache to avoid redundant basis computations
  - Implemented chain memoization cache to prevent recalculating dependent chains
  - Optimized set operations for better performance in large graph states

### Tests

- **TICK Command**: Added comprehensive test suite for TICK command functionality
  - Added `test_simulator_with_tick_commands()` for TICK command handling in PatternSimulator
  - Added `test_stim_compile_with_tick_commands()` for TICK command compilation to Stim format
  - Extended scheduler integration tests with comprehensive edge scheduling validation

- **Pauli Frame**: Added comprehensive test suite for PauliFrame module
  - Added tests for basic methods (x_flip, z_flip, meas_flip, children, parents)
  - Added tests for Pauli axis cache initialization and chain cache memoization
  - Added tests for dependent chain collection across X, Y, Z measurement axes
  - Added tests for detector groups and logical observables
  - Improved test coverage from 77.78% to 97% for pauli_frame.py
- **Graph State**: Added comprehensive test suite for bulk initialization methods
  - Added tests for `from_graph()` initialization
  - Added tests for `from_base_graph_state()` initialization
  - Added tests for graph consistency and state equivalence

## [0.1.1] - 2025-10-23

### Added

- **Stim Compiler**: Pattern to Stim circuit compiler with detector and observable support for fault-tolerant quantum computing ([#67](https://github.com/TeamGraphix/graphqomb/issues/67))
  - Compile MBQC patterns into Stim format for error correction analysis
  - Support for detectors, observables, and error models
  - Configurable depolarization noise after Clifford gates and measurements

### Changed

- **Pauli Frame**: Extended with detector and syndrome analysis capabilities
  - Added `detector_groups` for detector grouping
  - Added `syndrome_parity_group` for syndrome extraction
  - Added parity check grouping for X and Z corrections

### Fixed

- Fixed inverse flow construction to avoid self-loops
- Fixed type hints in `graphstate.compose` for better type safety

## [0.1.0] - 2025-10-22

### Added

- **Core Infrastructure**: Initial repository setup with project structure, build system, and CI/CD workflows ([#12](https://github.com/TeamGraphix/graphqomb/pull/12))
- **Mathematical Foundations**: Euler angle computations for quantum operations ([#24](https://github.com/TeamGraphix/graphqomb/pull/24))
- **Graph State**: Graph state representation and manipulation ([#34](https://github.com/TeamGraphix/graphqomb/pull/34))
- **Pattern Module**: MBQC pattern data structures and operations ([#47](https://github.com/TeamGraphix/graphqomb/pull/47))
- **Feedforward System**: Feedforward strategy design and implementation for adaptive measurements ([#40](https://github.com/TeamGraphix/graphqomb/pull/40))
- **Command Module**: Measurement command definitions ([#43](https://github.com/TeamGraphix/graphqomb/pull/43))
- **Qompiler**: Pattern compiler with Pauli frame implementation ([#55](https://github.com/TeamGraphix/graphqomb/pull/55))
- **Scheduler**: Prepare time and measurement time scheduling for efficient execution ([#74](https://github.com/TeamGraphix/graphqomb/pull/74))
- **Circuit Framework**: Quantum gate definitions and circuit representation ([#73](https://github.com/TeamGraphix/graphqomb/pull/73))
- **Simulation Backend**: Statevector simulator backend for quantum state evolution ([#62](https://github.com/TeamGraphix/graphqomb/pull/62))
- **Pattern and Circuit Simulation**: Complete simulation support for both patterns and circuits ([#78](https://github.com/TeamGraphix/graphqomb/pull/78))
- **Visualization**: Basic visualizer for graph states and patterns ([#83](https://github.com/TeamGraphix/graphqomb/pull/83))
- **Documentation**: Comprehensive documentation on Read the Docs (https://graphqomb.readthedocs.io/)<|MERGE_RESOLUTION|>--- conflicted
+++ resolved
@@ -7,7 +7,6 @@
 
 ## Unreleased
 
-<<<<<<< HEAD
 ### Added
 
 - **TICK Command**: Time slice boundary marker for temporal scheduling in MBQC patterns
@@ -34,7 +33,7 @@
 - **Pattern**: Updated command sequence generation to support TICK commands
 - **Command**: Extended Command type alias to include TICK
 - **Qompiler**: Modified E command generation to explicitly unpack frozenset edges for type safety
-=======
+
 ## [0.1.2] - 2025-10-31
 
 ### Added
@@ -43,7 +42,6 @@
   - Added `from_graph()` class method for direct graph-based initialization
   - Added `from_base_graph_state()` class method for initialization from base GraphState objects
   - Improved initialization flexibility for diverse use cases
->>>>>>> 3fadeea3
 
 ### Performance
 
