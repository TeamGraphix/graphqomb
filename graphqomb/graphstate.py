--- conflicted
+++ resolved
@@ -19,12 +19,8 @@
 from abc import ABC
 from collections.abc import Hashable, Iterable, Mapping, Sequence
 from collections.abc import Set as AbstractSet
-<<<<<<< HEAD
 from types import MappingProxyType
 from typing import TYPE_CHECKING, NamedTuple, TypeVar
-=======
-from typing import TYPE_CHECKING, TypeVar
->>>>>>> 5be19240
 
 import typing_extensions
 
@@ -573,14 +569,7 @@
         ValueError
             If the graph state is not in canonical form.
         """
-<<<<<<< HEAD
-        if self.__local_cliffords:
-            msg = "Clifford operators are applied."
-            raise ValueError(msg)
-        for node in self.physical_nodes - self.output_node_indices.keys():
-=======
         for node in self.physical_nodes - set(self.output_node_indices):
->>>>>>> 5be19240
             if self.meas_bases.get(node) is None:
                 msg = "All non-output nodes must have measurement basis."
                 raise ValueError(msg)
