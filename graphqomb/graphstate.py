--- conflicted
+++ resolved
@@ -21,12 +21,8 @@
 from abc import ABC
 from collections.abc import Hashable, Iterable, Mapping, Sequence
 from collections.abc import Set as AbstractSet
-<<<<<<< HEAD
 from types import MappingProxyType
 from typing import TYPE_CHECKING, NamedTuple, TypeVar
-=======
-from typing import NamedTuple, TypeVar
->>>>>>> 69ffb37e
 
 import numpy as np
 import typing_extensions
