--- conflicted
+++ resolved
@@ -30,13 +30,9 @@
 from graphqomb.euler import LocalClifford, is_close_angle, update_lc_basis, update_lc_lc
 
 if TYPE_CHECKING:
-<<<<<<< HEAD
-    from collections.abc import Set as AbstractSet
-=======
     from graphqomb.euler import LocalClifford
 
 NodeT = TypeVar("NodeT", bound=Hashable)
->>>>>>> 4c26208f
 
 
 class BaseGraphState(ABC):
